<?php
declare(strict_types = 1);
/**
 * OriginPHP Framework
 * Copyright 2018 - 2019 Jamiel Sharief.
 *
 * Licensed under The MIT License
 * The above copyright notice and this permission notice shall be included in all copies or substantial
 * portions of the Software.
 *
 * @copyright    Copyright (c) Jamiel Sharief
 * @link         https://www.originphp.com
 * @license      https://opensource.org/licenses/mit-license.php MIT License
 */

namespace Origin\Console;

use Origin\Core\Resolver;
use Origin\Core\HookTrait;
use Origin\Core\LazyLoadContainer;
use Origin\Console\Command\Command;
use Origin\Core\Exception\Exception;
use Origin\Console\Exception\ConsoleException;

/**
 * If you only add one command, by default it will become a single command application and the command
 * will be run automatically.
 *
 * @example:
 * #!/usr/bin/env php
 * require __DIR__ . '/vendor/originphp/framework/src/bootstrap.php';
 * use Origin\Console\ConsoleApplication;
 *
 * $consoleApplication = new ConsoleApplication();
 * $consoleApplication->name('db');
 * $consoleApplication->description([
 *  'DB application for creating and dropping tables'
 * ]);
 * $consoleApplication->addCommand('create', 'CreateTable');
 * $consoleApplication->run();
 */

use Origin\Core\Exception\InvalidArgumentException;
use Origin\Console\Exception\StopExecutionException;

class ConsoleApplication
{
    use HookTrait;
    /**
     * Name of the application. Should be the same name
     * as the bash script since this will be used to display help.
     *
     * @var string
     */
    protected $name = 'app';

    /**
     * A description that appears in the help for this console app
     *
     * @var string
     */
    protected $description = null;

    /**
    * Holds the command list
    *
    * @var array
    */
    protected $commands = [];

    /**
     * Holds the Command Registry
     *
     * @var \Origin\Core\LazyLoadContainer
     */
    protected $commandRegistry = null;

    /**
     * Undocumented variable
     *
     * @var \Origin\Console\ConsoleIo
     */
    protected $io = null;

    /**
     * Undocumented variable
     *
     * @var \Origin\Console\ArgumentParser
     */
    protected $argumentParser = null;

    /**
     * Constructor
     *
     * @param string $name should be the same as the executable file as this will be used in help
     */
    public function __construct(ConsoleIo $io = null)
    {
        $this->io = $io ?: new ConsoleIo();

        $this->argumentParser = new ArgumentParser();

        $this->argumentParser->addOption('help', [
            'short' => 'h','description' => 'Displays this help message','type' => 'boolean',
        ]);
   
        $this->executeHook('initialize');
        
        $this->commandRegistry = new LazyLoadContainer();
    }

    /**
    * Sets the name for the application
    *
    * @param string $name
    * @return string|null
    */
    public function name(string $name = null)
    {
        if ($name === null) {
            return $this->name;
        }
        if (! preg_match('/^[a-z-]+$/', $name)) {
            throw new ConsoleException(sprintf('Command App name `%s` is invalid', $name));
        }
        $this->name = $name;
    }

    /**
     * Sets the description
     *
     * @param string|array $description
     * @return string|null
     */
    public function description($description = null)
    {
        if ($description === null) {
            return $this->description;
        }
        if (is_array($description)) {
            $description = implode("\n", $description);
        }
        $this->description = $description;
    }

    /**
     * Runs the console application
     *
     * @param array $args default is argv
     * @return int exit code
     */
    public function run(array $args = null) : int
    {
        if ($args === null) {
            global $argv;
            $args = $argv;
            array_shift($args); // Remove script that is running
        }

        $commands = $this->commandRegistry->list();
        if (empty($commands)) {
            throw new ConsoleException('No commands have been added to this application.');
        }

        // Detect and extract Command
        $command = $commandName = null;
        if (count($commands) === 1) {
            $command = $commands[0]; # If its one command application load the first one by default
        }
        foreach ($args as $i => $arg) {
            if ($command === null and substr($arg, 0, 1) !== '-') {
                $command = $arg;
                unset($args[$i]);
                break;
            }
        }
        
        if (! $command) {
            $this->displayHelp();

            return Command::SUCCESS;
        }

        try {
            $this->$command = $this->commandRegistry->get($command);
        } catch (Exception $ex) {
            $this->io->error("Invalid command {$command}.");

            return Command::ERROR;
        }
      
        $commandName = (count($commands) === 1) ? $this->name : $this->name . ' ' .$command;
<<<<<<< HEAD
        # Configure Command
        $this->{$command}->io = $this->io;
        $this->{$command}->name($commandName);  // Rename for help
=======
        
        # Configure Command
        $this->$command->io($this->io);
        $this->$command->name($commandName);  // Rename for help
>>>>>>> a02e6381

        try {
            $this->executeHook('startup');
            $exitCode = $this->$command->run($args);
            $this->executeHook('shutdown');

            return $exitCode;
        } catch (StopExecutionException $ex) {
            return $ex->getCode();
        }
    }

    /**
     * Displays the help for this app
     *
     * @return void
     */
    public function displayHelp() : void
    {
        $formatter = new ConsoleHelpFormatter();
      
        if ($this->description) {
            $formatter->setDescription($this->description);
        }
        $formatter->setUsage(["{$this->name} command [options] [arguments]"]);
        $commands = [];
        
        $list = $this->commandRegistry->list();
        sort($list);

        foreach ($list as $name) {
            $command = $this->commandRegistry->get($name);
            $commands[$name] = $command->description();
        }
        $formatter->setCommands($commands);
        $this->io->out($formatter->generate());
    }
    
    /**
     * Adds a command to this Console Application
     *
     * @param string $alias
     * @param string $name Cache,Plugin.Cache, App\Console\Command\Custom\Cache
     * @return void
     */
    public function addCommand(string $alias, string $name) : void
    {
        if (! preg_match('/^[a-z-]+$/', $alias)) {
            throw new ConsoleException(sprintf('Alias `%s` is invalid', $alias));
        }

        $className = Resolver::className($name, 'Command', 'Command', 'Console');
        if (! $className) {
            throw new InvalidArgumentException(sprintf('`%s` command not found.', $name));
        }
        $this->commandRegistry->add($alias, $className);
    }
}<|MERGE_RESOLUTION|>--- conflicted
+++ resolved
@@ -190,16 +190,10 @@
         }
       
         $commandName = (count($commands) === 1) ? $this->name : $this->name . ' ' .$command;
-<<<<<<< HEAD
-        # Configure Command
-        $this->{$command}->io = $this->io;
-        $this->{$command}->name($commandName);  // Rename for help
-=======
         
         # Configure Command
         $this->$command->io($this->io);
         $this->$command->name($commandName);  // Rename for help
->>>>>>> a02e6381
 
         try {
             $this->executeHook('startup');
