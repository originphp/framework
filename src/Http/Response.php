<?php
declare(strict_types = 1);
/**
 * OriginPHP Framework
 * Copyright 2018 - 2019 Jamiel Sharief.
 *
 * Licensed under The MIT License
 * The above copyright notice and this permission notice shall be included in all copies or substantial
 * portions of the Software.
 *
 * @copyright   Copyright (c) Jamiel Sharief
 * @link        https://www.originphp.com
 * @license     https://opensource.org/licenses/mit-license.php MIT License
 */

namespace Origin\Http;

use Origin\Http\Exception\NotFoundException;

class Response
{
    /**
     * Holds the buffered output.
     *
     * @var string
     */
    protected $body = null;

    /**
     * HTTP Status code to send.
     *
     * @var int
     */
    protected $statusCode = 200;

    /**
     * holds an array of headers to be sent.
     *
     * @var array
     */
    protected $headers = [];

    /**
     * holds an array of cookies to be sent
     *
     * @var array
     */
    protected $cookies = [];

    /**
     * Holds the content type
     *
     * @var string
     */
    protected $contentType = 'text/html';

    protected $mimeTypes = [
        'html' => 'text/html',
        'json' => 'application/json',
        'xml' => 'application/xml',
        'txt' => 'text/plain',
    ];

    /**
     * The filename to send
     *
     * @var string
     */
    protected $file = null;

    /**
     * Sets or gets the buffered output.
     *
     * @param string $content
     * @return string|void body
     */
    public function body(string $content = null)
    {
        if ($content === null) {
            return $this->body;
        }

        $this->body = $content;
    }

    /**
     * Sets the headers and sends the response.
     *
     * @return void
     */
    public function send() : void
    {
        http_response_code($this->statusCode);

        $this->sendCookies();
        $this->header('Content-Type', $this->contentType);
        foreach ($this->headers as $name => $value) {
            $this->sendHeader($name, $value);
        }
        if ($this->file) {
            // @codeCoverageIgnoreStart
            readfile($this->file);
        // @codeCoverageIgnoreEnd
        } else {
            echo $this->body;
        }
    }

    /**
     * Checks the status of the response object to see if its ready to be used.
     * If body has already been sent or a file set then its nos longer in ready state.
     *
     * @return bool
     */
    public function ready() : bool
    {
        return empty($this->body) and empty($this->file);
    }

    /**
     * Wrapper to help with testing
     *
     * @codeCoverageIgnore
     * @return void
     */
    public function stop()
    {
        exit();
    }

    /**
     * Sets or gets the HTTP status code for sending.
     *
     * @param int $code
     * @return int|void statusCode
     */
    public function statusCode(int $code = null)
    {
        if ($code === null) {
            return $this->statusCode;
        }
        $this->statusCode = $code;
    }

    /**
     * Sets a response header
     *
     *  $response->header('HTTP/1.0 404 Not Found');
     *  $response->header('Accept-Language', 'en-us,en;q=0.5');
     *  $response->header(['Accept-Encoding'=>'gzip,deflate']);
     *
     * @param string|array $header []
     * @param mixed $value
     * @return array
     */
    public function header($header, $value = null) : array
    {
        if (is_string($header)) {
            if ($value === null and strpos($header, ':') !== false) {
                list($header, $value) = explode(':', $header, 2);
            }
            $header = [$header => $value];
        }
      
        foreach ($header as $key => &$value) {
            if (is_string($value)) {
                $value = trim($value);
            }
           
            $this->headers[$key] = $value;
        }

        return $header;
    }

    /**
     * Gets all headers or a single header that will be sent
     *
     * @param string|array $header
     * @return mixed
     */
    public function headers($header = null)
    {
        if ($header === null) {
            return $this->headers;
        }

        if (is_array($header)) {
            return $this->headers = $header;
        }

        return $this->headers[$header] ?? null;
    }

    /**
     * Gets all cookies, a single cookie or sets all the cookies
     *
     * @param string|array $cookie name or array of cookies
     * @return array|null
     */
    public function cookies($cookie = null)
    {
        if ($cookie === null) {
            return $this->cookies;
        }
        if (is_array($cookie)) {
            return $this->cookies = $cookie;
        }

        return $this->cookies[$cookie] ?? null;
    }

    /**
     * Sends a header if not already sent.
     *
     * sendHeader("HTTP/1.0 404 Not Found")
     * sendHeader("Location","http://www.example.com/")
     *
     * @param string $name
     * @param string $value
     * @return void
     */
    protected function sendHeader(string $name, $value = null) : void
    {
        $header = $name;
        if ($value) {
            $header = "{$name}: {$value}";
        }
     
        if (! headers_sent($file, $line)) {
            // @codeCoverageIgnoreStart
            header($header);
            // @codeCoverageIgnoreEnd
        }
    }

    /**
     * Sets a cookie in the RESPONSE (what is going
     * to be sent
     *
     *  $response->cookie('key',$value);
     *  $response->cookie('key',$value,['expires'=>'+5 days');
     *
    * @param string $name
     * @param mixed $value string, array etc
     * @param array $options The options keys are:
     *   - expires: default:'+1 month'. a strtotime string e.g. +5 days, 2019-01-01 10:23:55
     *   - encrypt: default:true. encrypt value
     *   - path: default:'/' . Path on server
     *   - domain: domains cookie will be available on
     *   - secure: default:false. only send if through https
     *   - httpOnly: default:false. only available to HTTP protocol not to javascript
     * @return void
     */
    public function cookie(string $name, $value, array $options = []) : void
    {
        $options += [
            'name' => $name,
            'value' => $value,
            'expires' => '+1 month',
            'path' => '/', // path on server
            'domain' => '', // domains cookie will be available on
            'secure' => false, // only send if through https
            'httpOnly' => false, // only available to  HTTP protocol not to javascript
            'encrypt' => true,
        ];
        $options['expires'] = strtotime($options['expires']);
        
        $this->cookies[$name] = $options;
    }

    /**
     * Sets or gets the content type. You can use
     *
     *  // get the current content type
     *  $contentType = $response->type();
     *
     *  // add definitions
     *  $response->type(['swf' => 'application/x-shockwave-flash']);
     *
     * @param string|array $contentType
     * @return mixed
     */
    public function type($contentType = null)
    {
        if ($contentType === null) {
            return $this->contentType;
        }
        if (is_array($contentType)) {
            foreach ($contentType as $type => $definition) {
                $this->mimeTypes[$type] = $definition;
            }

            return $this->contentType;
        }
        if (isset($this->mimeTypes[$contentType])) {
            return $this->contentType = $this->mimeTypes[$contentType];
        }

        if (strpos($contentType, '/') !== false) {
            return $this->contentType = $contentType;
        }

        return false;
    }

    /**
     * Renders a file either for download or inline
     *
     * ## Options
     * - name: the filename to appear in browser
     * - download: if true
     * - type: mime content type (default autodetected )
     *
     * @param string $filename name and location of file
     * @param array $options (name,download)
     * @return void
     */
    public function file(string $filename, array $options = []) : void
    {
        # Setup Options
        $options += ['name' => null,'download' => false,'type' => null];
       
        if ($options['name'] === null) {
            $options['name'] = basename($filename);
        }

        if (! file_exists($filename)) {
<<<<<<< HEAD
            throw new NotFoundException('The requested file could not be found or read.');
=======
            throw new NotFoundException(sprintf('The requested file %s could not be found or read.', $options['name']));
>>>>>>> a02e6381
        }

        if ($options['type'] === null) {
            $options['type'] = mime_content_type($filename);
        }
       
        if ($options['download']) {
            $this->header('Content-Disposition', 'attachment; filename="' . $options['name'] . '"');
        }
        $this->type($options['type']);
     
        $this->file = $filename;
    }

    /**
     * Write the cookies
     *
     * @return void
     */
    protected function sendCookies() : void
    {
        $cookie = new Cookie();
        foreach ($this->cookies as $name => $options) {
            // @codeCoverageIgnoreStart
            $cookie->write($name, $options['value'], $options);
            // @codeCoverageIgnoreEnd
        }
    }
}<|MERGE_RESOLUTION|>--- conflicted
+++ resolved
@@ -326,11 +326,7 @@
         }
 
         if (! file_exists($filename)) {
-<<<<<<< HEAD
-            throw new NotFoundException('The requested file could not be found or read.');
-=======
             throw new NotFoundException(sprintf('The requested file %s could not be found or read.', $options['name']));
->>>>>>> a02e6381
         }
 
         if ($options['type'] === null) {
