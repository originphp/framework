<?php
declare(strict_types = 1);
/**
 * OriginPHP Framework
 * Copyright 2018 - 2019 Jamiel Sharief.
 *
 * Licensed under The MIT License
 * The above copyright notice and this permission notice shall be included in all copies or substantial
 * portions of the Software.
 *
 * @copyright   Copyright (c) Jamiel Sharief
 * @link        https://www.originphp.com
 * @license     https://opensource.org/licenses/mit-license.php MIT License
 */
namespace Origin\Model;

/**
 * Multiple entities can be wrapped in array of Model\Collection, must work both ways so
 * that entities with associated data can also be created manually.
 *
 */

use ArrayObject;
use Origin\Core\HookTrait;
use Origin\Inflector\Inflector;
use Origin\Core\InitializerTrait;
use Origin\Core\Exception\Exception;
use Origin\Core\CallbackRegistrationTrait;
use Origin\Model\Concern\CounterCacheable;
use Origin\Model\Exception\NotFoundException;
use Origin\Model\Exception\MissingModelException;
use Origin\Core\Exception\InvalidArgumentException;

class Model
{
    use InitializerTrait, ModelTrait, CounterCacheable,CallbackRegistrationTrait, HookTrait;
    
    /**
     * The name for this model, this generated automatically.
     *
     * @var string
     */
    protected $name = null;

    /**
     * The alias name for this model, again this generated automatically
     *
     * @var string
     */
    protected $alias = null;

    /**
     * This is the Database connection to used by this model.
     *
     * @var string
     */
    protected $connection = 'default';

    /**
     * This is the table name for the model this will be generated automatically
     * if you want to overide this then change this.
     *
     * @var string
     */
    protected $table = null;

    /**
     * Each table should have a primary key and it should be id, because
     * 1. associations wont work without you telling which fields to use
     * 2. not really fully tested using something else, but it should work ;).
     * 3. it might get confusing later
     * @var string
     */
    protected $primaryKey = null;

    /**
     * This is the main field on the model, for a contact, it would be contact_name. Things
     * like name, title etc.
     *
     * @var string
     */
    protected $displayField = null;

    /**
     * Default order to used when finding.
     *
     * $order = 'Article.title ASC';
     * $order = ['Article.title','Article.created ASC']
     *
     * @var string|array
     */
    protected $order = null;

    /**
     * The ID of the last record created, updated, or deleted. When saving
     * associated data, it would be of the main record not the associated.
     *
     * @var mixed
     */
    protected $id = null;

    /**
     * belongsTo keys className, foreignKey, conditions, fields, order).
     */
    protected $belongsTo = [];

    /**
     * hasMany keys className, foreignKey, conditions, fields, order, dependent).
     */
    protected $hasMany = [];
    /**
     * hasOne keys className, foreignKey, conditions, fields, order, dependent).
     */
    protected $hasOne = [];

    /**
     * hasAndBelongsToMany Keys
     * className,joinTable,foreignKey,associationForeignKey,conditions,fields,order,
     * dependent, limit,with,unique.
     *
     * @var array
     */
    protected $hasAndBelongsToMany = [];

    /**
     * List of Associations
     * @var array
     */
    protected $associations = [
        'belongsTo', 'hasMany', 'hasOne', 'hasAndBelongsToMany',
    ];

    /**
     * The column data describing the table.
     *
     * @var array
     */
    protected $schema = null;

    /**
     * Marshaller
     *
     * @var \Origin\Model\Marshaller
     */
    protected $marshaller = null;

    public function __construct(array $config = [])
    {
        $config += [
            'name' => $this->name,
            'alias' => $this->alias,
            'connection' => $this->connection,
            'table' => $this->table,
        ];
     
        extract($config);

        if (is_null($name)) {
            list($namespace, $name) = namespaceSplit(get_class($this));
        }
        $this->name = $name;

        if (is_null($alias)) {
            $alias = $this->name;
        }
        $this->alias = $alias;

        if (is_null($table)) {
            $table = Inflector::tableName($this->name);
        }
        $this->table = $table;

        if ($this->primaryKey === null) {
            $this->primaryKey = 'id';
        }

        $this->connection = $connection;

        // Remove so we can autodetect when needed
        if (! $this->displayField) {
            unset($this->displayField);
        }

        $this->executeHook('initialize', [$config]);
        $this->initializeTraits($config);
    }

    /**
     * Magic function for lazyLoading.
     * It will throw a missing model exception if the association is defined but the
     * model is not found. If there is no assocation then isset does not throw an exception.
     * hasAndBelongsToMany: Dynamically create hasAndBelongsToMany model if this does not exist.
     * If hasAndBelongsToMany table only has 2 or less fields, then set the primary
     * key as the foreignKey. Assume more than that id is set.
     */
    public function __isset($name)
    {
        $className = null;
        $habtmModel = false;

        $association = $this->findAssociation($name);

        if ($association) {
            $className = $association['className'];
        } else {
            foreach ($this->hasAndBelongsToMany as $alias => $config) {
                if (isset($config['with']) and $config['with'] === $name) {
                    $className = $config['with'];
                    $habtmModel = true;
                    break;
                }
            }
        }

        if ($className === null and $habtmModel === false) {
            return false;
        }

        $object = ModelRegistry::get($name, ['className' => $className, 'alias' => $name]);
        if ($object === null and $habtmModel === false) {
            throw new MissingModelException($name);
        }

        if ($habtmModel) {
            $object = new Model([
                'name' => $className,
                'table' => $this->hasAndBelongsToMany[$alias]['joinTable'],
                'connection' => $this->connection,
            ]);

            if (count($object->fields()) === 2) {
                $object->primaryKey = $this->hasAndBelongsToMany[$alias]['foreignKey'];
            }

            ModelRegistry::set($name, $object);
        }

        $this->$name = $object;

        return true;
    }

    /**
     * Call the model lazyLoad and also detect displayField when called to
     * not have to call schema before every operation or on creation of model.
     *
     * @param string $name
     */
    public function __get(string $name)
    {
        if ($name === 'displayField') {
            return $this->displayField = $this->detectDisplayField();
        }
        if (isset($this->$name) and $this->$name instanceof Model) {
            return $this->$name;
        }

        return null;
    }

    /**
     * Gets the display field if set or tries to detect it.
     *
     * @return string
     */
    protected function detectDisplayField(): string
    {
        $fields = array_keys($this->schema()['columns']);

        $needles = [
            Inflector::underscored($this->name) . '_name',
            'name',
            'title',
            $this->primaryKey,
        ];

        foreach ($needles as $needle) {
            if (in_array($needle, $fields)) {
                return $needle;
            }
        }

        throw new Exception('Error getting display field, Set displayField or make sure at least a primary key like id is set.');
    }

    /**
     * Gets the association relationship from outside the model.
     *
     * @param string $name hasOne|belongsTo etc
     * @return array
     */
    public function association(string $name): array
    {
        if (in_array($name, $this->associations)) {
            return $this->$name;
        }
        throw new Exception('Unkown association ' . $name);
    }

    /**
     * Gets the assoc list. [hasMany,belongsTo..].
     *
     * @return array
     */
    public function associations(): array
    {
        return $this->associations;
    }

    /**
     * JOINING MODELS TOGETHER - These functions help if models and fields
     * are named properly. Models should be CamelCase (with first letter capitalized)
     * and foreign keys should be underscored_model_id and the primary key field should be id.
     * Whilst we can easily use the setting from this->primaryKey we would have to load the
     * other model. At this stage we wont do this. So magic only works if you follow the
     * conventions, if not you have to manually create the params.
     */

    /**
     * Creates a hasOne relationship. By default we assume that naming standards
     * are followed using primary key as id. Anything else then you have set the
     * options manually (even if you change the primary key setting).
     *
     * @param string $association e.g Comment
     * @param array  $options The options array accepts any of the following keys
     *   - className: is the name of the class that you want to load (with or without namespace)
     *   - foreignKey: the foreign key in the other model. The default value would be the underscored name of the current model suffixed with '\_id'.
     *   - conditions: an array of additional conditions to the join
     *   - fields: an array of fields to return from the join model, by default it returns all
     *   - dependent: default is false, if set to true when delete is called with cascade it will related records.
     */
    public function hasOne(string $association, array $options = []): array
    {
        $assoc = new Association($this);

        return  $this->hasOne[$association] = $assoc->hasOne($association, $options);
    }

    /**
     * Creates a belongsTo relationship. By default we assume that naming
     * standards are followed using primary key as id. Anything else then
     * you have set the options manually (even if you change the primary
     * key setting). If conditions are supplied they will be merged with autojoin.
     *
     * The Current model contians the foreign key This.other_id
     *
     * @param string $association e.g Comment
     * @param array  $options The options array accepts any of the following keys
     *   - className: is the name of the class that you want to load (with or without namespace)
     *   - foreignKey: the foreign key in the current model.  The default value would be the underscored name of
     * the other model suffixed with '\_id'.
     *   - conditions: an array of additional conditions to the join
     *   - fields: an array of fields to return from the join model, by default it returns all
     *   - type: default is LEFT, this is the join type used to fetch the associated record.
     *   - counterCache: default is null. Counter cache allows you to cache counts of records instead of running
     * counts each time. If you use counter cache anytime a record is created or deleted the counter will be
     * updated. Set a field name to update the count, if set to true it will use the plural of the current model
     * with e.g. comments_count. Lets say you wanted to track number of comments for each post, in your Post model,
     * when setup the belongsTo assocation, say for Comment, set counterCache to true or the name of the field to
     * increment and decrement.
     */
    public function belongsTo(string $association, array $options = []): array
    {
        $assoc = new Association($this);
        $this->belongsTo[$association] = $assoc->belongsTo($association, $options);
        if (isset($options['counterCache']) and ! isset($this->CounterCache)) {
            $this->enableCounterCache();
        }

        return $this->belongsTo[$association];
    }

    /**
     * Creates a hasMany relationship. By default we assume that naming
     * standards are followed using primary key as id. Anything else then
     * you have set the options manually (even if you change the primary
     * key setting).
     *
     * Conditions are additional to the record id of the parent record
     *
     * @param string $association e.g Comment
     * @param array  $options The options array accepts any of the following keys
     *   - className: is the name of the class that you want to load.
     *   - foreignKey: the foreign key in the other model. The default value would be the underscored name of the
     * current model suffixed with '\_id'.
     *   - conditions: an array of additional conditions to the join
     *   - fields: an array of fields to return from the join model, by default it returns all
     *   - order: a string or array of how to order the result
     *   - dependent: default is false, if set to true when delete is called with cascade it will related records.
     *   - limit: default is null, set a value to limit how many rows to return
     *   - offset: if you are using limit then set from where to start fetching
     */
    public function hasMany(string $association, array $options = []): array
    {
        $assoc = new Association($this);

        return  $this->hasMany[$association] = $assoc->hasMany($association, $options);
    }

    /**
     * Creates a hasAndBelongsToMany relationship. By default we assume that naming
     * standards are followed using primary key as id. Anything else then
     * you have set the options manually (even if you change the primary
     * key setting).
     *
    * @param string $association e.g Comment
     * @param array  $options The options array accepts any of the following keys
     *   - className: is the name of the class that you want to load (with or without the namespace).
     *   - joinTable: the name of the table used by this relationship
     *   - with: the name of the model which uses the join table e.g ContactsTag (must be in alphabetical order)
     *   - foreignKey: - the foreign key in the current model. The default value would be the underscored name of the other model suffixed with '\_id'.
     *   - associationForeignKey: the foreign key in the other model. The default value would be the underscored name of the other model suffixed with '\_id'.
     *   - conditions: an array of additional conditions to the join
     *   - fields: an array of fields to return from the join model, by default it returns all
     *   - order: a string or array of how to order the result
     *   - dependent: default is false, if set to true when delete is called with cascade it will related records.
     *   - limit: default is null, set a value to limit how many rows to return
     *   - offset: if you are using limit then set from where to start fetching
     *   - mode: default mode is replace.
     *      - replace: In replace, when adding records, all other relationships are deleted first. So it assumes one save contains all the joins. Typically the table will just have two fields, and a composite primary key.
     *      - append: this should be set to append, if you will store other data in the join table, as it wont delete relationships which it is adding back. The table should have an id column and it should be set as the primary key.
     */
    public function hasAndBelongsToMany(string $association, array $options = []): array
    {
        $assoc = new Association($this);

        return  $this->hasAndBelongsToMany[$association] = $assoc->hasAndBelongsToMany($association, $options);
    }

    /**
     * Sets the validation rule/s
     * Examples:
     * $this->validate('first_name','notBlank');
     * $this->validate('first_name',['rule'=>'notBlank']);
     * $this->validate('email', [
     *   'notBlank' =>  ['rule' => 'notBlank'],
     *   'email' =>  ['rule' => 'email']
     *  ]);
     *
     * @param string $field Field name to validate
     * @param string|array $options either the rule name e.g. notBlank or an options array with any of the following keys:
     *   - rule: name of rule e.g. date
     *   - message: the message to show if the rule fails
     *   - on: default null. set to create or update to run the rule only on those
     *   - required: the key must be present
     *   - allowBlank: dont run rule on blank value
     * @return void
     *
     */
    public function validate(string $field, $options) : void
    {
        $this->validator()->setRule($field, $options);
    }

    /**
     * Returns the field list for this model.
     *
     * @return array fields
     */
    public function fields(bool $quote = true) : array
    {
        $schema = $this->schema()['columns'];

        if ($quote === true) {
            return $this->prepareFields(array_keys($schema));
        }

        return array_keys($schema);
    }
    /**
     * Checks if this model has a field
     *
     * @param string $field
     * @return boolean
     */
    public function hasField(string $field) : bool
    {
        $fieldSchema = $this->schema($field);

        return ! empty($fieldSchema);
    }

    /**
     * Adds aliases to an array of fields. Skips fields that
     * 1. Have space example somefield AS anotherName
     * 2. Are a MySQL function example count,max,avg,quarter,date etc
     * 3. Already alaised Post.title.
     *
     * @param array $fields [description]
     * @return array quotedFields
     */
    protected function prepareFields(array $fields) : array
    {
        $alias = Inflector::tableName($this->alias);
        foreach ($fields as $index => $field) {
            if (strpos($field, ' ') === false and strpos($field, '.') === false and strpos($field, '(') === false) {
                $fields[$index] = "{$alias}.{$field}";
            }
        }

        return $fields;
    }

    /**
     * loads the schema for this model or specified field.
     *
     * @param string $field
     * @return string|null|array $field;
     */
    public function schema(string $field = null)
    {
        if ($this->schema === null) {
            $this->schema = $this->connection()->describe($this->table);
        }
        if ($field === null) {
            return $this->schema;
        }
        if (isset($this->schema['columns'][$field])) {
            return $this->schema['columns'][$field];
        }

        return null;
    }

    /**
     * Validates model data in the object.
     *
     * @param \Origin\Model\Entity $data
     * @return bool true or false
     */
    public function validates(Entity $data, bool $create = true) : bool
    {
        return $this->validator()->validates($data, $create);
    }

    /**
     * Gets the model validator object and keeps a copy
     *
     * @return \Origin\Model\ModelValidator
     */
    public function validator(): ModelValidator
    {
        if (! isset($this->ModelValidator)) {
            $this->ModelValidator = new ModelValidator($this);
        }

        return $this->ModelValidator;
    }

    /**
     * This does the save
     *
     * @param \Origin\Model\Entity $entity
     * @param ArrayObject $options
     * @return bool
     */
    protected function processSave(Entity $entity, ArrayObject $options) : bool
    {
        $this->id = $entity->get($this->primaryKey);
    
        $exists = $this->exists($this->id);
        $entity->exists($exists);

        $event = $exists === true ? 'update' : 'create';

        if ($options['validate'] === true) {
            if ($options['callbacks'] === true and ! $this->triggerCallback('beforeValidate', $event, [$entity, $options])) {
                return false;
            }

            $validated = $this->validates($entity, ! $exists);

            if ($options['callbacks'] === true) {
                $this->triggerCallback('afterValidate', $event, [$entity, $options]);
            }

            if (! $validated) {
                return false;
            }
        }
      
        $beforeCallbacks = ($options['callbacks'] === true or $options['callbacks'] === 'before');
        $afterCallbacks = ($options['callbacks'] === true or $options['callbacks'] === 'after');

        if ($beforeCallbacks and ! $this->triggerCallback('beforeSave', $event, [$entity, $options])) {
            return false;
        }

        if ($exists and $beforeCallbacks and ! $this->triggerCallback('beforeUpdate', $event, [$entity, $options])) {
            return false;
        }

        if (! $exists and $beforeCallbacks and ! $this->triggerCallback('beforeCreate', $event, [$entity, $options])) {
            return false;
        }

        /**
         * Extract HABTM data to prevent being marked as invalid
         * When finding records from db, these are returned as Model\Collection. When marshalling
         * or manually creating it would be array. So we need
         */
        $hasAndBelongsToMany = [];
        foreach ($this->hasAndBelongsToMany as $alias => $habtm) {
            $needle = Inflector::plural(lcfirst($alias)); // ArticleTag -> articleTags
            if (in_array($alias, $options['associated'])) {
                $data = $entity->get($needle);

                if (is_array($data) or $data instanceof Collection) {
                    $hasAndBelongsToMany[$alias] = $entity->$needle;
                }
            }
        }

        /**
         * Only modified fields are saved. The values can be the same, but still counted as modified.
         */
        $columns = array_intersect(array_keys($this->schema()['columns']), $entity->modified());

        $data = [];
        foreach ($columns as $column) {
            $data[$column] = $entity->get($column);
        }

        /**
         * Data should not be objects or arrays. Invalidate any objects or array data
         * e.g. unvalidated datetime fields.
         */
        foreach ($data as $key => $value) {
            if (is_array($value) or is_object($value)) {
                $entity->invalidate($key, 'Invalid data');
            }
        }
     
        if (empty($data) or $entity->errors()) {
            return false;
        }

        $result = false;

        // Don't save if only field set is id (e.g savingHABTM)
        if (count($data) > 1 or ! isset($data[$this->primaryKey])) {
            $connection = $this->connection();
 
            if ($exists) {
                $result = $connection->update($this->table, $data, [$this->primaryKey => $this->id]);

                if ($result and $afterCallbacks) {
                    $this->triggerCallback('afterUpdate', $event, [$entity, $options], false);
                }
            } else {
                $result = $connection->insert($this->table, $data);
                if ($result) {
                    $entity->created(true);
                }
               
                /**
                 * Postgresql lastInsertId error if you specify wrong id.
                 * @internal lastval is not yet defined in this session
                 */
                if (empty($entity->{$this->primaryKey})) {
<<<<<<< HEAD
                    $entity->{$this->primaryKey} = $connection->lastInsertId();
=======
                    $entity->{$this->primaryKey} = (int) $connection->lastInsertId();
>>>>>>> a02e6381
                }
                $this->id = $entity->{$this->primaryKey};

                if ($result and $afterCallbacks) {
                    $this->triggerCallback('afterCreate', $event, [$entity, $options], false);
                }
            }
        }
      
        if ($result and $afterCallbacks) {
            $this->triggerCallback('afterSave', $event, [$entity, $options], false);
        }
      
        /**
        * Save HABTM. It is here, because control is needed on false result from here
        */
        if ($hasAndBelongsToMany) {
            $result = (new Association($this))->saveHasAndBelongsToMany($hasAndBelongsToMany, $options['callbacks']);
        }
  
        unset($data, $options, $hasAndBelongsToMany);

        if ($result) {
            $entity->reset();
        }

        return $result;
    }

    /**
     * Updates a column in the table, no validation checks and no callbacks are triggered
     *
     * @param int|string $primaryKey the id for the record
     * @param string $name column name
     * @param mixed $value
     * @return bool true or false
     */
    public function updateColumn($primaryKey, string $name, $value) : bool
    {
        return $this->connection()->update($this->table, [$name => $value], [$this->primaryKey => $primaryKey]);
    }

    /**
     * Updates one or many records at time, no callbacks are called.
     *
     * @param array $data array(field=>$value)
     * @param array $conditions
     * @return bool true or false
     */
    public function updateAll(array $data, array $conditions) : bool
    {
        return $this->connection()->update($this->table, $data, $conditions);
    }

    /**
     * Increases a column value
     *
     * @param string $column the name of the column to increase e.g. views
     * @param integer $id
     * @return boolean
     */
    public function increment(string $column, int $id): bool
    {
        $sql = "UPDATE {$this->table} SET {$column} = {$column} + 1 WHERE {$this->primaryKey} = :id";

        return $this->connection()->execute($sql, ['id' => $id]);
    }

    /**
     * Decreases a column value
     *
     * @param string $column the name of the column to increase e.g. views
     * @param integer $id
     * @return boolean
     */
    public function decrement(string $column, int $id): bool
    {
        $sql = "UPDATE {$this->table} SET {$column} = {$column} - 1 WHERE {$this->primaryKey} = :id";

        return $this->connection()->execute($sql, ['id' => $id]);
    }

    /**
     * Returns an normalized array of ssociated settings for dealing with
     * creating entities and saving data. Different than used by find
     *
     * [] = normalizeAssociated(false);
     * $all = normalizeAssociated(true);
     * $some = normalizeAssociated(['Tag','User']);
     *
     * @param array|bool $option
     * @return array
     */
    protected function normalizeAssociated($option) : array
    {
        $associated = [];
        if ($option === false) {
            return [];
        }
        if (is_array($option)) {
            $associated = $option;
        }
        // add keys if not set
        if ($option === true) {
            foreach ($this->associations as $assocation) {
                $associated = array_merge($associated, array_keys($this->$assocation));
            }
        }

        return $associated;
    }

    /**
     * Save model data to database, it can save one level of associations.
     *
     * ## Options
     *
     * The options array can be passed with the following keys:
     *
     * - validate: wether to validate data or not
     * - callbacks: call the callbacks duing each stage.  You can also put only before or after
     * - transaction: wether to save through a database transaction (default:true)
     * - associated: default true. boolean or an array of associated data to save as well
     *
     * # Callbacks
     *
     * The following callbacks will called in this Model
     *
     * - beforeValidate
     * - afterValidate
     * - beforeSave
     * - beforeCreate/beforeCreate
     * - afterCreate/afterUpdate
     * - afterSave
     * - afterCommit/afterRollback
     *
     * @param \Origin\Model\Entity $data data to save
     * @param array $options keys (validate,callbacks,transaction,associated)
     * @return bool $result true or false
     */
    public function save(Entity $data, array $options = []) : bool
    {
        $options = new ArrayObject($options + [
            'validate' => true, 'callbacks' => true, 'transaction' => true, 'associated' => true
        ]);

        $options['associated'] = $this->normalizeAssociated($options['associated']);

        if ($options['transaction']) {
            $this->begin();
        }
        $assocation = new Association($this);
        
        $result = $assocation->saveBelongsTo($data, $options);
      
        if ($result) {
            try {
                $result = $this->processSave($data, $options);
            } catch (\Exception $e) {
                if ($options['callbacks'] and method_exists($this, 'onError')) {
                    $this->onError($e);
                }
                $this->cancelTransaction($data, $options, $data->exists() === true ? 'update' : 'create');
                throw $e;
            }
        }

        if ($result) {
<<<<<<< HEAD
            foreach ($this->hasOne as $alias => $config) {
                $key = lcfirst($alias);
                if (! in_array($alias, $options['associated']) or ! $data->has($key) or ! $data->{$key} instanceof Entity) {
                    continue;
                }
                if ($data->{$key}->modified()) {
                    $foreignKey = $this->hasOne[$alias]['foreignKey'];
                    $data->{$key}->{$foreignKey} = $this->id;

                    if (! $this->{$alias}->save($data->get($key), $associatedOptions)) {
                        $result = false;
                        break;
                    }
                }
            }
        }
        if ($result) {
            // Save hasMany
            foreach ($this->hasMany as $alias => $config) {
                $key = Inflector::plural(lcfirst($alias));
                if (! in_array($alias, $options['associated']) or ! $data->has($key)) {
                    continue;
                }

                $foreignKey = $this->hasMany[$alias]['foreignKey'];

                foreach ($data->get($key) as $record) {
                    if (! $record instanceof Entity) {
                        continue;
                    }
                    if ($record->modified()) {
                        $record->$foreignKey = $data->{$this->primaryKey};
                        if (! $this->{$alias}->save($record, $associatedOptions)) {
                            $result = false;
                            break;
                        }
                    }
                }
            }
=======
            $result = $assocation->saveHasOne($data, $options);
>>>>>>> a02e6381
        }

        if ($result) {
            $result = $assocation->saveHasMany($data, $options);
        }
        
        $event = $data->exists() === true ? 'update' : 'create';

        if ($result) {
            $this->commitTransaction($data, $options, $event);
        } else {
            $this->cancelTransaction($data, $options, $event);
        }

        return $result;
    }

    /**
     * Save many records at once.
     *
     * @param array $data to e.g. [$entity1,$entity2]
     * @param array $options You can pass the following keys
     *  - validate: wether to validate data or not
     *  - callbacks: call the callbacks duing each stage. You can also put only before or after
     *  - transaction: if set true, the save will be as a transaction and rolledback upon
     *  - any errors. If false, then it will just save what it can
     *
     * @return bool true or false
     */
    public function saveMany(array $data, array $options = []) : bool
    {
        $options += ['validate' => true, 'callbacks' => true, 'transaction' => true];

        if ($options['transaction']) {
            $this->begin();
        }
        $result = true;
        foreach ($data as $row) {
            if (! $this->save($row, ['transaction' => false] + $options)) {
                $result = false;
                break;
            }
        }
       
        if ($options['transaction']) {
            $afterCallbacks = ($options['callbacks'] === true or $options['callbacks'] === 'after');
            
            $options = new ArrayObject($options);
            ($result === true) ? $this->commit() : $this->rollback();
        
            if ($result and $afterCallbacks) {
                foreach ($data as $row) {
                    $event = $row->exists() === true ? 'create' : 'update';
                    $this->triggerCallback('afterCommmit', $event, [$row,$options]);
                }
            }
            if (! $result and $afterCallbacks) {
                foreach ($data as $row) {
                    $event = $row->exists() === true ? 'create' : 'update';
                    $this->triggerCallback('afterRollback', $event, [$row,$options]);
                }
            }
        }
    
        return $result;
    }

    /**
     * Checks if the record exists using the primaryKey.
     *
     * @param int|string $id
     * @return bool true if the record exists
     */
    public function exists($id = null) : bool
    {
        if ($id === null) {
            return false;
        }
        $tableAlias = Inflector::tableName($this->alias);

        return (bool) $this->find('count', [
            'conditions' => ["{$tableAlias}.{$this->primaryKey}" => $id],
            'callbacks' => false,
        ]);
    }

    /**
     * Gets an individual record, if it does not exist then it throws an exception
     *
     * @param int|string $id  id of record to fetch
     * @param array $options  The options array can work with the following keys
     *   - conditions: an array of conditions to find by. e.g ['id'=>1234,'status !=>'=>'new]
     *   - fields: an array of fields to fetch for this model. e.g ['id','title','description']
     *   - joins: an array of join arrays e.g. table' => 'authors','alias' => 'authors', 'type' => 'LEFT' ,
     * 'conditions' => ['authors.id = articles.author_id']
     *   - order: the order to fetch e.g. ['title ASC'] or ['category','title ASC']
     *   - limit: the number of records to limit by
     *   - group: the field to group by e.g. ['category']
     *   - callbacks: default is true. Set to false to disable running callbacks such as beforeFind and afterFind
     *   - associated: an array of models to get data for e.g. ['Comment'] or ['Comment'=>['fields'=>['id','body']]]
     * @return \Origin\Model\Entity
     */
    public function get($id, array $options = []) : Entity
    {
        $options += ['conditions' => []];

        $options['conditions'][$this->primaryKey] = $id;
        if ($result = $this->find('first', $options)) {
            return $result;
        }
        throw new NotFoundException(sprintf('Record not found in %s table with the primary key %s', $this->table, $id));
    }

    /**
     * Runs a find query
     *
     * @param string $type  (first,all,count,list)
     * @param array $options  The options array can work with the following keys
     *   - conditions: an array of conditions to find by. e.g ['id'=>1234,'status !=>'=>'new]
     *   - fields: an array of fields to fetch for this model. e.g ['id','title','description']
     *   - joins: an array of join arrays e.g. table' => 'authors','alias' => 'authors', 'type' => 'LEFT' ,
     * 'conditions' => ['authors.id = articles.author_id']
     *   - order: the order to fetch e.g. ['title ASC'] or ['category','title ASC']
     *   - limit: the number of records to limit by
     *   - group: the field to group by e.g. ['category']
     *   - callbacks: default is true. Set to false to disable running callbacks such as beforeFind and afterFind
     *   - associated: an array of models to get data for e.g. ['Comment'] or ['Comment'=>['fields'=>['id','body']]]
     * @return mixed $result
     */
    public function find(string $type = 'first', array $options = [])
    {
        $options = new ArrayObject($options + [
            'conditions' => null,
            'fields' => [],
            'joins' => [],
            'order' => $this->order,
            'limit' => null,
            'group' => null,
            'page' => null,
            'offset' => null,
            'callbacks' => true,
            'associated' => [],
        ]);
        
        if ($options['callbacks'] === true) {
            if ($this->triggerCallback('beforeFind', 'find', [$options]) === false) {
                return null;
            }
        }

        $options = $this->prepareQuery($type, $options); // AutoJoin

        $results = $this->{'finder' . ucfirst($type)}($options);
        unset($options);

        return $results;
    }

    /**
     * Deletes a record.
     *
     * @param \Origin\Model\Entity $entity
     * @param array $options supports the following keys
     *   - cascade: delete hasOne,hasMany, hasAndBelongsToMany records that depend on this record
     *   - callbacks: call beforeDelete and afterDelete callbacks
     *  - transaction: wether to save through a database transaction (default:true)
     * @return bool $result true or false
     */
    public function delete(Entity $entity, array $options = []) : bool
    {
        $options = new ArrayObject($options + [
            'cascade' => true,'callbacks' => true,'transaction' => true
        ]);

        $this->id = $entity->get($this->primaryKey);

        if (empty($this->id) or ! $this->exists($this->id)) {
            return false;
        }

        return $this->processDelete($entity, $options);
    }

    /**
    * The delete process
    *
    * @param \Origin\Model\Entity $entity
    * @param \ArrayObject $options supports the following keys
    *   - cascade: delete hasOne,hasMany, hasAndBelongsToMany records that depend on this record
    *   - callbacks: call beforeDelete and afterDelete callbacks
    *  - transaction: wether to save through a database transaction (default:true)
    * @return bool $result true or false
    */
    protected function processDelete(Entity $entity, Arrayobject $options) : bool
    {
        if ($options['callbacks'] === true or $options['callbacks'] === 'before') {
            if (! $this->triggerCallback('beforeDelete', 'delete', [$entity, $options])) {
                return false;
            }
        }
        if ($options['transaction']) {
            $this->begin();
        }
        $association = new Association($this);
        $association->deleteHasAndBelongsToMany($this->id, $options['callbacks']);
        if ($options['cascade']) {
            $association->deleteDependent($this->id, $options['callbacks']);
        }

        try {
            $result = $this->connection()->delete($this->table, [$this->primaryKey => $this->id]);
            $entity->deleted($result);
        } catch (\Exception $e) {
            if ($options['callbacks'] and method_exists($this, 'onError')) {
                $this->onError($e);
            }
            $this->cancelTransaction($entity, $options, 'delete');
            throw $e;
        }
    
        if ($result and $options['callbacks'] === true or $options['callbacks'] === 'after') {
            $this->triggerCallback('afterDelete', 'delete', [$entity, $options], false);
        }

        if ($result) {
            $this->commitTransaction($entity, $options, 'delete');
        } else {
            $this->cancelTransaction($entity, $options, 'delete');
        }

        return $result;
    }

    /**
     * Bulk deletes records, does not delete associated data, use model::delete for that.
     *
     * @param array $conditions e.g ('Article.status' => 'draft')
     * @return bool true or false
     */
    public function deleteAll(array $conditions) : bool
    {
        return $this->connection()->delete($this->table, $conditions);
    }

    /**
     * Finder for find('first').
     *
     * @param \ArrayObject $options (conditions,fields, joins, order,limit, group, callbacks,etc)
     * @return \Origin\Model\Entity|null
     */
    protected function finderFirst(ArrayObject $options) : ?Entity
    {
        // Modify Query
        $options['limit'] = 1;

        // Run Query
        $collection = (new Query($this))->find($options);

        if (empty($collection)) {
            return null;
        }

        if ($options['callbacks'] === true) {
            $this->triggerCallback('afterFind', 'find', [$collection, $options], false);
        }

        // Modify Results
        return $collection->first();
    }

    /**
     * Finder for find('all').
     *
     * @param \ArrayObject $options (conditions,fields, joins, order,limit, group, callbacks,etc)
     * @return \Origin\Model\Collection|array
     */
    protected function finderAll(ArrayObject $options)
    {
        // Run Query
        $collection = (new Query($this))->find($options);

        // Modify Results
        if (empty($collection)) {
            return [];
        }

        if ($options['callbacks'] === true) {
            $this->triggerCallback('afterFind', 'find', [$collection, $options], false);
        }

        return $collection;
    }

    /**
     * Finder for find('list')
     *  3 different list types ['a','b','c'] or ['a'=>'b'] or ['c'=>['a'=>'b']] depending upon how many columns are selected. If more than 3 columns selected it returns ['a'=>'b'].
     *
     * @param \ArrayObject $options (conditions,fields, joins, order,limit, group, callbacks,etc)
     * @return array $results
     */
    protected function finderList(ArrayObject $options) : array
    {
        if (empty($options['fields'])) {
            $options['fields'][] = $this->primaryKey;
            if ($this->displayField) {
                $options['fields'][] = $this->displayField;
            }
        }

        // Run Query
        $results = (new Query($this))->find($options, 'list');

        // Modify Results
        if (empty($results)) {
            return [];
        }

        return $results;
    }

    /**
     * This is the find('count').
     *
     * @param \ArrayObject $options (conditions,fields, joins, order,limit, group, callbacks,etc)
     * @return int count
     */
    protected function finderCount(ArrayObject $options) : int
    {
        // Modify Query
        $options['fields'] = ['COUNT(*) AS count'];
        $options['order'] = null;
        $options['limit'] = null;

        // Run Query
        $results = (new Query($this))->find($options, 'assoc');
        //$results = $this->readDataSource($query, 'assoc');

        // Modify Results
        return $results[0]['count'];
    }

    /**
     * Add default keys, auto join models etc.
     *
     * @param string $type e.g. first,all,list, count
     * @param \ArrayObject $query
     * @return ArrayObject $query
     */
    protected function prepareQuery(string $type, ArrayObject $query) : ArrayObject
    {
        if ($type === 'first' or $type === 'all') {
            $query['fields'] = empty($query['fields']) ? $this->fields() : $this->prepareFields($query['fields']);
        }

        $query['associated'] = $this->associatedConfig($query);
        foreach (['belongsTo', 'hasOne'] as $association) {
            foreach ($this->$association as $alias => $config) {
                if (isset($query['associated'][$alias])) {
                    $config = array_merge($config, $query['associated'][$alias]); /// fields
                    $query['joins'][] = [
                        'table' => $this->$alias->table,
                        'alias' => Inflector::tableName($alias),
                        'type' => ($association === 'belongsTo' ? $config['type'] : 'LEFT'),
                        'conditions' => $config['conditions'],
                        'connection' => $this->connection,
                    ];

                    if (empty($config['fields'])) {
                        $config['fields'] = $this->$alias->fields();
                    }

                    // If it throw an error, then it can be confusing to know source, so turn to array
                    $query['fields'] = array_merge((array) $query['fields'], (array) $config['fields']);
                }
            }
        }

        return $query;
    }

    /**
     * Standardizes the config for eager loading of related
     * data
     *
     * @param ArrayObject $query
     * @return array
     */
    protected function associatedConfig(ArrayObject $query) : array
    {
        $out = [];
        foreach ((array) $query['associated'] as $alias => $config) {
            if (is_int($alias)) {
                $alias = $config;
                $config = [];
            }
            $config += ['fields' => []];
            $tableAlias = Inflector::tableName($alias);
            foreach ($config['fields'] as $key => $value) {
                $config['fields'][$key] = "{$tableAlias}.{$value}";
            }
            $out[$alias] = $config;

            if (! $this->findAssociation($alias)) {
                throw new InvalidArgumentException("{$this->name} is not associated with {$alias}.");
            }
        }

        return $out;
    }

    /**
     * Searches associations
     *
     * @param string $name
     * @return array|null
     */
    protected function findAssociation(string $name) : ?array
    {
        foreach ($this->associations as $association) {
            if (isset($this->$association[$name])) {
                return $this->$association[$name];
            }
        }

        return null;
    }
 
    /**
     * Runs a query and returns the result set if there are any
     * if not returns true or false.
     *
     * @param string $sql
     * @param array  $params bind values
     * @return bool|array|null
     */
    public function query(string $sql, array $params = [])
    {
        $connection = $this->connection();
        $result = $connection->execute($sql, $params);

        if (preg_match('/^SELECT/i', $sql)) {
            return $connection->fetchAll('assoc');
        }

        return $result;
    }

    /**
     * Returns the current connection for this model
     *
     * @return \Origin\Model\Connection
     */
    public function connection() : Connection
    {
        return ConnectionManager::get($this->connection);
    }

    /**
     * Checks values in an entity are unique, this could be that a username is not already
     * taken or an email is not used twice
     * @param \Origin\Model\Entity $entity
     * @param array  $fields array of fields to check values in entity
     * @return bool
     */
    public function isUnique(Entity $entity, array $fields = []) : bool
    {
        $conditions = [];
        foreach ($fields as $field) {
            $conditions[$field] = null;
            if (isset($entity->$field)) {
                $conditions[$field] = $entity->$field;
            }
        }

        return $this->find('count', ['conditions' => $conditions]) === 0;
    }

    /**
     * Starts a database transaction
     *
     * @return bool
     */
    public function begin() : bool
    {
        return $this->connection()->begin();
    }

    /**
     * Commits a database transaction
     *
     * @return boolean
     */
    public function commit() : bool
    {
        return $this->connection()->commit();
    }

    /**
     * Rollsback a database transaction
     *
     * @return boolean
     */
    public function rollback() : bool
    {
        return $this->connection()->rollBack();
    }

    /**
     * Creates an instance of an Entity. If you pass data as an argument this then it will
     * go through the marshalling process.
     *
     * @param array $requestData
     * @param array $options
     * @return \Origin\Model\Entity
     */
    public function new(array $requestData = null, array $options = []) : Entity
    {
        if ($requestData === null) {
            return new Entity([], ['name' => $this->alias]);
        }
        $options += ['name' => $this->alias, 'associated' => true];
        $options['associated'] = $this->normalizeAssociated($options['associated']);

        return $this->marshaller()->one($requestData, $options);
    }

    /**
     * Creates many Entities from an array of data.
     *
     * @param array $requestData
     * @param array $options parse default is set to true
     * @var array
     */
    public function newEntities(array $requestData, array $options = []) : array
    {
        $options += ['name' => $this->alias, 'associated' => true];
        $options['associated'] = $this->normalizeAssociated($options['associated']);
    
        return $this->marshaller()->many($requestData, $options);
    }

    /**
     * Patches an existing entity with requested data
     *
     * @param Entity $entity
     * @param array  $requestData
     * @param array $options parse
     * @var \Origin\Model\Entity
     */
    public function patch(Entity $entity, array $requestData, array $options = []) : Entity
    {
        $options += ['associated' => true];
        $options['associated'] = $this->normalizeAssociated($options['associated']);

        return $this->marshaller()->patch($entity, $requestData, $options);
    }

    /**
     * Gets the Marshaller object.
     *
     * @var \Origin\Model\Marshaller
     */
    protected function marshaller() : Marshaller
    {
        return new Marshaller($this);
    }
    
    /**
     * Register a before find callback
     *
     * @param string $function
     * @param array $options (no options for this callback)
     * @return void
     */
    public function beforeFind(string $function, array $options = []) : void
    {
        $options += ['on' => 'find'];
        $this->registeredCallbacks['beforeFind'][$function] = $options;
    }

    /**
     * Register an after find callback
     *
     * @param string $function
     * @param array $options (no options for this callback)
     * @return void
     */
    public function afterFind(string $function, array $options = []) : void
    {
        $options += ['on' => 'find'];
        $this->registeredCallbacks['afterFind'][$function] = $options;
    }

    /**
     * Register a before validate callback
     *
     * @param string $function
     * @param array $options The options array supports the following keys:
     *   - on: default: ['create','update'] which events to run on create, update.
     * @return void
     */
    public function beforeValidate(string $function, array $options = []) : void
    {
        $options += ['on' => ['create','update']];
        $this->registeredCallbacks['beforeValidate'][$function] = $options;
    }

    /**
     * Register an after validate callback
     *
     * @param string $function
     * @param array $options The options array supports the following keys:
     *   - on: default: ['create','update'] which events to run on create, update.
     * @return void
     */
    public function afterValidate(string $function, array $options = []) : void
    {
        $options += ['on' => ['create','update']];
        $this->registeredCallbacks['afterValidate'][$function] = $options;
    }

    /**
     * Register a before create callback
     *
     * @param string $function
     * @param array $options (no options for this callback)
     * @return void
     */
    public function beforeCreate(string $function, array $options = []) : void
    {
        $options += ['on' => 'create'];
        $this->registeredCallbacks['beforeCreate'][$function] = $options;
    }

    /**
    * Register an after create callback
    *
    * @param string $function
    * @param array $options (no options for this callback)
    * @return void
    */
    public function afterCreate(string $function, array $options = []) : void
    {
        $options += ['on' => 'create'];
        $this->registeredCallbacks['afterCreate'][$function] = $options;
    }

    /**
     * Register a before update callback
     *
     * @param string $function
     * @param array $options (no options for this callback)
     * @return void
     */
    public function beforeUpdate(string $function, array $options = []) : void
    {
        $options += ['on' => 'update'];
        $this->registeredCallbacks['beforeUpdate'][$function] = $options;
    }

    /**
    * Register an after update callback
    *
    * @param string $function
    * @param array $options (no options for this callback)
    * @return void
    */
    public function afterUpdate(string $function, array $options = []) : void
    {
        $options += ['on' => 'update'];
        $this->registeredCallbacks['afterUpdate'][$function] = $options;
    }

    /**
     * Register a before save callback
     *
     * @param string $function
     * @param array $options The options array supports the following keys:
     *   - on: default: ['create','update'] which events to run on create, update.
     * @return void
     */
    public function beforeSave(string $function, array $options = []) : void
    {
        $options += ['on' => ['create','update']];
        $this->registeredCallbacks['beforeSave'][$function] = $options;
    }

    /**
    * Register an after save callback
    *
    * @param string $function
    * @param array $options The options array supports the following keys:
    *   - on: default: ['create','update'] which events to run on create, update.
    * @return void
    */
    public function afterSave(string $function, array $options = []) : void
    {
        $options += ['on' => ['create','update']];
        $this->registeredCallbacks['afterSave'][$function] = $options;
    }

    /**
    * Register a before delete callback
    *
    * @param string $function
    * @param array $options (no options for this callback)
    * @return void
    */
    public function beforeDelete(string $function, array $options = []) : void
    {
        $options += ['on' => 'delete'];
        $this->registeredCallbacks['beforeDelete'][$function] = $options;
    }

    /**
    * Register an after update callback
    *
    * @param string $function
    * @param array $options (no options for this callback)
    * @return void
    */
    public function afterDelete(string $function, array $options = []) : void
    {
        $options += ['on' => 'delete'];
        $this->registeredCallbacks['afterDelete'][$function] = $options;
    }

    /**
    * Register an after commit callback
    *
    * @param string $function
    * @param array $options The options array supports the following keys:
    *   - on: default: ['create','update','delete'] which events to run on create, update and delete
    * @return void
    */
    public function afterCommit(string $function, array $options = []) : void
    {
        $options += ['on' => ['create','update','delete']];
        $this->registeredCallbacks['afterCommit'][$function] = $options;
    }

    /**
    * Register an after commit callback
    *
    * @param string $function
    * @param array $options The options array supports the following keys:
    *   - on: default: ['create','update','delete'] which events to run on create, update and delete
    * @return void
    */
    public function afterRollback(string $function, array $options = []) : void
    {
        $options += ['on' => ['create','update','delete']];
        $this->registeredCallbacks['afterRollback'][$function] = $options;
    }

    /**
     * This is called when a callback is triggered, it looks up the registered callbacks and
     * then calls the dispatcher
     *
     * @param string $callback
     * @param string $event
     * @param array $arguments
     * @param boolean $isStoppable
     * @return boolean
     */
    protected function triggerCallback(string $callback, string $event, array $arguments = [], bool $isStoppable = true) : bool
    {
        if (isset($this->registeredCallbacks[$callback])) {
            foreach ($this->registeredCallbacks[$callback] as $method => $options) {
                if (! in_array($event, (array) $options['on']) or in_array($callback, $this->disabledCallbacks)) {
                    continue;
                }
                $result = $this->dispatchCallback($method, $arguments, $isStoppable);
                if ($isStoppable and $result === false) {
                    return false;
                }
            }
        }

        return true;
    }

    /**
     * dispatches a Callback.
     *
     * @param string $callback
     * @param array $arguments
     * @param boolean $isStoppable
     * @return bool
     */
    protected function dispatchCallback(string $callback, array $arguments = [], bool $isStoppable = true)  : bool
    {
        if (method_exists($this, $callback)) {
            if (call_user_func_array([$this,$callback], $arguments) === false and $isStoppable) {
                return false;
            }
        }

        return true;
    }

    /**
     * Internal function for commiting a transaction, and triggering the callbacks
     *
     * @param \Origin\Model\Entity $entity
     * @param ArrayObject $options
     * @param string $event
     * @return void
     */
    private function commitTransaction(Entity $entity, ArrayObject $options, string $event) : void
    {
        if ($options['transaction']) {
            $this->commit();
            if ($options['callbacks'] === true or $options['callbacks'] === 'after') {
                $this->triggerCallback('afterCommit', $event, [$entity, $options], false);
            }
        }
    }

    /**
     * Internal function for rollingback a transaction, and triggering the callbacks
     *
     * @param \Origin\Model\Entity $entity
     * @param ArrayObject $options
     * @param string $event
     * @return void
     */
    private function cancelTransaction(Entity $entity, ArrayObject $options, string $event) : void
    {
        if ($options['transaction']) {
            $this->rollback();
            if ($options['callbacks'] === true or $options['callbacks'] === 'after') {
                $this->triggerCallback('afterRollback', $event, [$entity, $options], false);
            }
        }
    }

    /**
     * Gets the table name for this Model
     *
     * @return string
     */
    public function table() : string
    {
        return $this->table;
    }

    /**
     * Gets the name of this Model
     *
     * @return string
     */
    public function name() : string
    {
        return $this->name;
    }

    /**
     * Gets the alias for this Model
     *
     * @return string
     */
    public function alias() : string
    {
        return $this->alias;
    }

    /**
     * Returns the ID of the record that is being saved, deleted or that has just
     * been created.
     *
     * @return int|string|null
     */
    public function id()
    {
        return $this->id;
    }

    public function primaryKey() : string
    {
        return $this->primaryKey;
    }

    public function displayField() : string
    {
        return $this->displayField;
    }
}<|MERGE_RESOLUTION|>--- conflicted
+++ resolved
@@ -658,11 +658,7 @@
                  * @internal lastval is not yet defined in this session
                  */
                 if (empty($entity->{$this->primaryKey})) {
-<<<<<<< HEAD
-                    $entity->{$this->primaryKey} = $connection->lastInsertId();
-=======
                     $entity->{$this->primaryKey} = (int) $connection->lastInsertId();
->>>>>>> a02e6381
                 }
                 $this->id = $entity->{$this->primaryKey};
 
@@ -831,49 +827,7 @@
         }
 
         if ($result) {
-<<<<<<< HEAD
-            foreach ($this->hasOne as $alias => $config) {
-                $key = lcfirst($alias);
-                if (! in_array($alias, $options['associated']) or ! $data->has($key) or ! $data->{$key} instanceof Entity) {
-                    continue;
-                }
-                if ($data->{$key}->modified()) {
-                    $foreignKey = $this->hasOne[$alias]['foreignKey'];
-                    $data->{$key}->{$foreignKey} = $this->id;
-
-                    if (! $this->{$alias}->save($data->get($key), $associatedOptions)) {
-                        $result = false;
-                        break;
-                    }
-                }
-            }
-        }
-        if ($result) {
-            // Save hasMany
-            foreach ($this->hasMany as $alias => $config) {
-                $key = Inflector::plural(lcfirst($alias));
-                if (! in_array($alias, $options['associated']) or ! $data->has($key)) {
-                    continue;
-                }
-
-                $foreignKey = $this->hasMany[$alias]['foreignKey'];
-
-                foreach ($data->get($key) as $record) {
-                    if (! $record instanceof Entity) {
-                        continue;
-                    }
-                    if ($record->modified()) {
-                        $record->$foreignKey = $data->{$this->primaryKey};
-                        if (! $this->{$alias}->save($record, $associatedOptions)) {
-                            $result = false;
-                            break;
-                        }
-                    }
-                }
-            }
-=======
             $result = $assocation->saveHasOne($data, $options);
->>>>>>> a02e6381
         }
 
         if ($result) {
