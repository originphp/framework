<?php
declare(strict_types = 1);
/**
 * OriginPHP Framework
 * Copyright 2018 - 2019 Jamiel Sharief.
 *
 * Licensed under The MIT License
 * The above copyright notice and this permission notice shall be included in all copies or substantial
 * portions of the Software.
 *
 * @copyright   Copyright (c) Jamiel Sharief
 * @link        https://www.originphp.com
 * @license     https://opensource.org/licenses/mit-license.php MIT License
 */

namespace Origin\Model;

use ArrayObject;
use Origin\Inflector\Inflector;

class Association
{
    /**
     * The model
     *
     * @var \Origin\Model\Model
     */
    protected $model = null;

    /**
     * The constructor
     *
     * @param Model $model
     */
    public function __construct(Model $model)
    {
        $this->model = $model;
    }
    /**
     * Creates a hasOne relationship. By default we assume that naming standards
     * are followed using primary key as id. Anything else then you have set the
     * options manually (even if you change the primary key setting).
     *
     * @param string $association e.g Comment
     * @param array  $options The options array accepts any of the following keys
     *   - className: is the name of the class that you want to load (with or without the namespace).
     *   - foreignKey: the foreign key in the other model. The default value would be the underscored name of the current model suffixed with '\_id'.
     *   - conditions: an array of additional conditions to the join
     *   - fields: an array of fields to return from the join model, by default it returns all
     *   - dependent: default is false, if set to true when delete is called with cascade it will related records.
     */
    public function hasOne(string $association, array $options = []): array
    {
        $options += [
            'className' => $association,
            'foreignKey' => null,
            'conditions' => null,
            'fields' => null,
            'dependent' => false,
        ];

        if (is_null($options['foreignKey'])) {
            $options['foreignKey'] = Inflector::underscored($this->model->name()) . '_id';
        }
        $tableAlias = Inflector::tableName($this->model->alias());
        $associationTableAlias = Inflector::tableName($association);
        $conditions = ["{$tableAlias}.id = {$associationTableAlias}.{$options['foreignKey']}"];

        if (! empty($options['conditions'])) {
            $conditions = array_merge($conditions, (array) $options['conditions']);
        }
        $options['conditions'] = $conditions;

        return $options;
    }

    /**
     * Creates a belongsTo relationship. By default we assume that naming
     * standards are followed using primary key as id. Anything else then
     * you have set the options manually (even if you change the primary
     * key setting). If conditions are supplied they will be merged with autojoin.
     *
     * The Current model contians the foreign key This.other_id
     *
     * @param string $association e.g Comment
     * @param array  $options The options array accepts any of the following keys
     *   - className: is the name of the class that you want to load (with or without the namespace).
     *   - foreignKey: the foreign key in the current model.  The default value would be the underscored name of
     * the other model suffixed with '\_id'.
     *   - conditions: an array of additional conditions to the join
     *   - fields: an array of fields to return from the join model, by default it returns all
     *   - type: default is LEFT, this is the join type used to fetch the associated record.
     *   - counterCache: default is null. Counter cache allows you to cache counts of records instead of running
     * counts each time. If you use counter cache anytime a record is created or deleted the counter will be
     * updated. Set a field name to update the count, if set to true it will use the plural of the current model
     * with e.g. comments_count. Lets say you wanted to track number of comments for each post, in your Post model,
     * when setup the belongsTo assocation, say for Comment, set counterCache to true or the name of the field to
     * increment and decrement.
     */
    public function belongsTo(string $association, array $options = []): array
    {
        $options += [
            'className' => $association,
            'foreignKey' => null,
            'conditions' => null,
            'fields' => null,
            'type' => 'LEFT',
        ];

        if (is_null($options['foreignKey'])) {
            $options['foreignKey'] = Inflector::underscored($this->extractClass($options['className'])) . '_id';
        }
        $alias = Inflector::tableName($this->model->alias());
        $associatedAlias = Inflector::tableName($association);

        $conditions = ["{$alias}.{$options['foreignKey']} = {$associatedAlias}.id"];

        if (! empty($options['conditions'])) {
            $conditions = array_merge($conditions, (array) $options['conditions']);
        }
        $options['conditions'] = $conditions;

        return $options;
    }

    private function extractClass(string $class) : string
    {
        if (strpos($class, '\\')) {
            list($namespace, $class) = namespaceSplit($class);
        } elseif (strpos($class, '.')) {
            list($plugin, $class) = pluginSplit($class);
        }
<<<<<<< HEAD
=======

>>>>>>> a02e6381
        return $class;
    }

    /**
     * Creates a hasMany relationship. By default we assume that naming
     * standards are followed using primary key as id. Anything else then
     * you have set the options manually (even if you change the primary
     * key setting).
     *
     * Conditions are additional to the record id of the parent record
     *
     * @param string $association e.g Comment
     * @param array  $options The options array accepts any of the following keys
     *   - className: is the name of the class that you want to load (with or without the namespace).
     *   - foreignKey: the foreign key in the other model. The default value would be the underscored name of the
     * current model suffixed with '\_id'.
     *   - conditions: an array of additional conditions to the join
     *   - fields: an array of fields to return from the join model, by default it returns all
     *   - order: a string or array of how to order the result
     *   - dependent: default is false, if set to true when delete is called with cascade it will related records.
     *   - limit: default is null, set a value to limit how many rows to return
     *   - offset: if you are using limit then set from where to start fetching
     */
    public function hasMany(string $association, array  $options = []): array
    {
        $options += [
            'className' => $association,
            'foreignKey' => null,
            'conditions' => [],
            'fields' => null,
            'order' => null,
            'dependent' => false,
            'limit' => null,
            'offset' => null,
        ];

        if (is_null($options['foreignKey'])) {
            $options['foreignKey'] = Inflector::underscored($this->model->name()) . '_id';
        }

        return $options;
    }

    /**
     * Creates a hasAndBelongsToMany relationship. By default we assume that naming
     * standards are followed using primary key as id. Anything else then
     * you have set the options manually (even if you change the primary
     * key setting).
     *
     * className: name of model associating to other model
     * foreignKey: foreign key found in this model
     * associationForeignKey: foreign key for other model
     * with: name of JoinModel.  e.g ContactsTag (must be Alphabetical Order)
     * mode: replace or append. Default is replace.
     *
     * @param string $association e.g Comment
     * @param array  $options The options array accepts any of the following keys
     *   - className: is the name of the class that you want to load (with or without the namespace).
     *   - joinTable: the name of the table used by this relationship
     *   - with: the name of the model which uses the join table
     *   - foreignKey: - the foreign key in the current model. The default value would be the underscored name of the other model suffixed with '\_id'.
     *   - associationForeignKey: the foreign key in the other model. The default value would be the underscored name of the other model suffixed with '\_id'.
     *   - conditions: an array of additional conditions to the join
     *   - fields: an array of fields to return from the join model, by default it returns all
     *   - order: a string or array of how to order the result
     *   - dependent: default is false, if set to true when delete is called with cascade it will related records.
     *   - limit: default is null, set a value to limit how many rows to return
     *   - offset: if you are using limit then set from where to start fetching
     *   - mode: default mode is replace.
     *      - replace: In replace, when adding records, all other relationships are deleted first. So it assumes one save contains all the joins. Typically the table will just have two fields, and a composite primary key.
     *      - append: this should be set to append, if you will store other data in the join table, as it wont delete relationships which it is adding back. The table should have an id column and it should be set as the primary key.
     */
    public function hasAndBelongsToMany(string $association, array $options = []): array
    {
        $options += [
            'className' => $association,
            'joinTable' => null,
            'foreignKey' => null,
            'associationForeignKey' => null,
            'conditions' => null,
            'fields' => null,
            'order' => null,
            'dependent' => false,
            'limit' => null,
            'offset' => null,
            'with' => null,
            'mode' => 'replace',
        ];

        if ($options['mode'] !== 'append') {
            $options['mode'] = 'replace';
        }

        $class = $this->extractClass($options['className']);

        // join table in alphabetic order
<<<<<<< HEAD
        $models = [$this->model->name, $class];
=======
        $models = [$this->model->name(), $class];
>>>>>>> a02e6381
        sort($models);
        $models = array_values($models);

        $with = Inflector::plural($models[0]) . $models[1];
        if (is_null($options['with'])) {
            $options['with'] = $with;
        }
        if (is_null($options['joinTable'])) {
            $options['joinTable'] = Inflector::plural(Inflector::underscored($options['with']));
        }
        if (is_null($options['foreignKey'])) {
            $options['foreignKey'] = Inflector::underscored($this->model->name()) . '_id';
        }
        if (is_null($options['associationForeignKey'])) {
            $options['associationForeignKey'] = Inflector::underscored($class) . '_id';
        }
        $withAlias = Inflector::tableName($options['with']);
        $optionsClassAlias = Inflector::tableName($class);
        $conditions = ["{$withAlias}.{$options['associationForeignKey']} = {$optionsClassAlias}.id"];

        if (! empty($options['conditions'])) {
            $conditions = array_merge($conditions, (array) $options['conditions']);
        }
        $options['conditions'] = $conditions;

        return $options;
    }

    /**
     * Saves the parents
     *
     * @param Entity $data
     * @param ArrayObject $options
     * @return boolean
     */
    public function saveBelongsTo(Entity $data, ArrayObject $options) : bool
    {
        $associatedOptions = ['transaction' => false] + (array) $options;
       
        foreach ($this->model->association('belongsTo') as $alias => $config) {
            $key = lcfirst($alias);
            if (! in_array($alias, $options['associated']) or ! $data->has($key) or ! $data->$key instanceof Entity) {
                continue;
            }

            if ($data->$key->modified()) {
                if (! $this->model->$alias->save($data->$key, $associatedOptions)) {
                    return false;
                }
                $foreignKey = $this->model->association('belongsTo')[$alias]['foreignKey'];
                $data->$foreignKey = $this->model->$alias->id();
            }
        }

        return true;
    }

    public function saveHasOne(Entity $data, ArrayObject $options) : bool
    {
        $associatedOptions = ['transaction' => false] + (array) $options;
        foreach ($this->model->association('hasOne') as $alias => $config) {
            $key = lcfirst($alias);
            if (! in_array($alias, $options['associated']) or ! $data->has($key) or ! $data->$key instanceof Entity) {
                continue;
            }
            if ($data->$key->modified()) {
                $foreignKey = $this->model->association('hasOne')[$alias]['foreignKey'];
                $data->$key->$foreignKey = $this->model->id();

                if (! $this->model->$alias->save($data->get($key), $associatedOptions)) {
                    return false;
                }
            }
        }

        return true;
    }

    public function saveHasMany(Entity $data, ArrayObject $options) : bool
    {
        $associatedOptions = ['transaction' => false] + (array) $options;
        foreach ($this->model->association('hasMany') as $alias => $config) {
            $key = Inflector::plural(lcfirst($alias));
            if (! in_array($alias, $options['associated']) or ! $data->has($key)) {
                continue;
            }

            $foreignKey = $this->model->association('hasMany')[$alias]['foreignKey'];

            foreach ($data->get($key) as $record) {
                if (! $record instanceof Entity) {
                    continue;
                }
                if ($record->modified()) {
                    $record->$foreignKey = $data->{$this->model->primaryKey()};
                    if (! $this->model->$alias->save($record, $associatedOptions)) {
                        return false;
                    }
                }
            }
        }

        return true;
    }

    public function saveHasAndBelongsToMany(array $habtm, bool $callbacks) : bool
    {
        foreach ($habtm as $alias => $data) {
            if (! $this->saveHABTM($alias, $data, $callbacks)) {
                return false;
            }
        }

        return true;
    }

    /**
    * Saves the hasAndBelongsToMany data
    *
    * @param string $association
    * @param Collection|array $data
    * @param boolean $callbacks
    * @return bool
    */
    private function saveHABTM(string $association, $data, bool $callbacks) : bool
    {
        $connection = $this->model->connection();

        $config = $this->model->association('hasAndBelongsToMany')[$association];
        $joinModel = $this->model->{$config['with']};

        $links = [];

        foreach ($data as $row) {
            $primaryKey = $this->model->$association->primaryKey();
            $displayField = $this->model->$association->displayField();

            // Either primaryKey or DisplayField must be set in data
            if ($row->has($primaryKey)) {
                $needle = $primaryKey;
            } elseif ($row->has($displayField)) {
                $needle = $displayField;
            } else {
                return false;
            }

            $tag = $this->model->$association->find('first', [
                'conditions' => [$needle => $row->get($needle)],
                'callbacks' => false,
            ]);

            if ($tag) {
                $id = $tag->get($primaryKey);
                $links[] = $id;
                $row->set($primaryKey, $id);
            } else {
                if (! $this->model->$association->save($row, [
                    'callbacks' => $callbacks,
                    'transaction' => false,
                ])) {
                    return false;
                }
                $links[] = $this->model->$association->id();
            }

            $joinModel = $this->model->{$config['with']};
        }

        $existingJoins = $joinModel->find('list', [
            'conditions' => [$config['foreignKey'] => $this->model->id()],
            'fields' => [$config['associationForeignKey']],
        ]);

        $connection = $joinModel->connection();
        // By adding ID field we can do delete callbacks
        if ($config['mode'] === 'replace') {
            $connection->delete($config['joinTable'], [$config['foreignKey'] => $this->model->id()]);
        }

        foreach ($links as $linkId) {
            if ($config['mode'] === 'append' and in_array($linkId, $existingJoins)) {
                continue;
            }
            $insertData = [
                $config['foreignKey'] => $this->model->id(),
                $config['associationForeignKey'] => $linkId,
            ];
            $connection->insert($joinModel->table(), $insertData);
        }

        return true;
    }

    /**
     * Deletes the hasOne and hasMany associated records.
     *
     * @var int|string $primaryKey
     * @param boolean $callbacks
     * @return boolean
     */
    public function deleteDependent($primaryKey, bool $callbacks) : bool
    {
        foreach (array_merge($this->model->association('hasOne'), $this->model->association('hasMany')) as $association => $config) {
            if (isset($config['dependent']) and $config['dependent'] === true) {
                $conditions = [$config['foreignKey'] => $primaryKey];
                $ids = $this->model->$association->find('list', [
                    'conditions' => $conditions,
                    'fields' => [$this->model->primaryKey()]
                ]);
                foreach ($ids as $id) {
                    $conditions = [$this->model->$association->primaryKey() => $id];
                    $result = $this->model->$association->find('first', [
                        'conditions' => $conditions, 'callbacks' => false
                    ]);
                    if ($result) {
                        $this->model->$association->delete($result, [
                            'transaction' => false,'callbacks' => $callbacks
                        ]);
                    }
                }
            }
        }

        return true;
    }

    /**
     * Deletes the hasAndBelongsToMany associated records.
     *
     * @var int|string $id
     * @param boolean $callbacks
     * @return boolean
     */
    public function deleteHasAndBelongsToMany($id, bool $callbacks) : bool
    {
        foreach ($this->model->association('hasAndBelongsToMany') as $association => $config) {
            $associatedModel = $config['with'];
            $conditions = [$config['foreignKey'] => $id];
            $ids = $this->model->$associatedModel->find('list', [
                'conditions' => $conditions
            ]);

            foreach ($ids as $id) {
                $conditions = [$this->model->$associatedModel->primaryKey() => $id];
                $result = $this->model->$associatedModel->find('first', [
                    'conditions' => $conditions, 'callbacks' => false
                ]);
                if ($result) {
                    $this->model->$associatedModel->delete($result, [
                        'transaction' => false,'callbacks' => $callbacks
                    ]);
                }
            }
        }

        return true;
    }
}<|MERGE_RESOLUTION|>--- conflicted
+++ resolved
@@ -130,10 +130,7 @@
         } elseif (strpos($class, '.')) {
             list($plugin, $class) = pluginSplit($class);
         }
-<<<<<<< HEAD
-=======
-
->>>>>>> a02e6381
+
         return $class;
     }
 
@@ -230,11 +227,7 @@
         $class = $this->extractClass($options['className']);
 
         // join table in alphabetic order
-<<<<<<< HEAD
-        $models = [$this->model->name, $class];
-=======
         $models = [$this->model->name(), $class];
->>>>>>> a02e6381
         sort($models);
         $models = array_values($models);
 
