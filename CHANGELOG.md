--- conflicted
+++ resolved
@@ -1,6 +1,5 @@
 # Changelog
 
-<<<<<<< HEAD
 ## [3.0.0] - 2020-07-XX
 
 ## Added
@@ -49,7 +48,6 @@
     - `required`: use `required` rule
 
 - Removed `Model\ModelTrait`, this has been replaced with a `Core\ModelTrait`
-=======
 ## [2.8.1] - 2020-07-03
 
 ### Fixed
@@ -63,7 +61,6 @@
 - Deprecated model validation setting required
 - Deprecated model validation setting allowEmpty
 - Deprecated config settings: debug, Security.key, Session.timeout and Mailbox.KeepEmails
->>>>>>> d0b88457
 
 ## [2.8.0] - 2020-06-26
 
