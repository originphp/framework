--- conflicted
+++ resolved
@@ -1,35 +1,5 @@
 # Changelog
-<<<<<<< HEAD
-
-All notable changes to this project will be documented in this file.
-
 ## [Unreleased]
-
-## [1.33.4] - 2019-10-18
-
-### Fixed
-- Fixed canceling hasMany save when hasOne fails
-- Fixed Command runner finding commands in plugins installed via composer
-- Markdown parser bug fix when using multiple code tags in same line
-- Fixed incorrect cookie return type which blocked arrays
-
-## [1.33.3] - 2019-10-02
-
-### Fixed
-- Fixed return type for Number parsing
-- Fixed usage statement for single command console application
-- Fixed namespace for generators when using plugins
-- Fixed association when manually setting class name for belongsTo or hasAndBelongsToMany
-- Fixed issue when incorrectly posting blank id field on add causing model to not add id
-
-## [1.33.2] - 2019-09-23
-
-### Security
-- Elasticsearch Exception changed to extend Exception from HttpException
-- Response file not found error changed to display download name
-=======
-## [Unreleased]
->>>>>>> a02e6381
 
 ## [2.0.0] - 2019-10-xxx
 
